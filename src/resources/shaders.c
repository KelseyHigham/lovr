#include "resources/shaders.h"

<<<<<<< HEAD
#if defined(EMSCRIPTEN) || defined(LOVR_OVR_MOBILE)
#define GLES_SHADERS
#endif

const char* lovrShaderScalarUniforms[] = {
  "lovrMetalness",
  "lovrRoughness"
};

const char* lovrShaderColorUniforms[] = {
  "lovrDiffuseColor",
  "lovrEmissiveColor"
};

const char* lovrShaderTextureUniforms[] = {
  "lovrDiffuseTexture",
  "lovrEmissiveTexture",
  "lovrMetalnessTexture",
  "lovrRoughnessTexture",
  "lovrOcclusionTexture",
  "lovrNormalTexture",
  "lovrEnvironmentTexture"
};

const char* lovrShaderVertexPrefix = ""
#ifdef GLES_SHADERS
"#version 300 es \n"
"precision mediump float; \n"
#else
"#version 150 \n"
#endif
=======
const char* lovrShaderVertexPrefix = ""
"#define VERTEX VERTEX \n"
>>>>>>> 897a09c4
"#define MAX_BONES 48 \n"
"#define lovrView lovrViews[lovrViewportIndex] \n"
"#define lovrProjection lovrProjections[lovrViewportIndex] \n"
"#define lovrTransform lovrTransforms[lovrViewportIndex] \n"
"#define lovrNormalMatrix lovrNormalMatrices[lovrViewportIndex] \n"
"#define lovrInstanceID (gl_InstanceID / lovrViewportCount) \n"
"#define lovrPoseMatrix ("
  "lovrPose[lovrBones[0]] * lovrBoneWeights[0] +"
  "lovrPose[lovrBones[1]] * lovrBoneWeights[1] +"
  "lovrPose[lovrBones[2]] * lovrBoneWeights[2] +"
  "lovrPose[lovrBones[3]] * lovrBoneWeights[3]"
  ") \n"
"in vec3 lovrPosition; \n"
"in vec3 lovrNormal; \n"
"in vec2 lovrTexCoord; \n"
"in vec4 lovrVertexColor; \n"
"in vec3 lovrTangent; \n"
"in ivec4 lovrBones; \n"
"in vec4 lovrBoneWeights; \n"
"out vec2 texCoord; \n"
"out vec4 vertexColor; \n"
"uniform mat4 lovrModel; \n"
"uniform mat4 lovrViews[2]; \n"
"uniform mat4 lovrProjections[2]; \n"
"uniform mat4 lovrTransforms[2]; \n"
"uniform mat3 lovrNormalMatrices[2]; \n"
"uniform mat3 lovrMaterialTransform; \n"
"uniform float lovrPointSize; \n"
"uniform mat4 lovrPose[MAX_BONES]; \n"
"uniform int lovrViewportCount; \n"
"#if SINGLEPASS \n"
"#define lovrViewportIndex gl_ViewportIndex \n"
"#else \n"
"uniform int lovrViewportIndex; \n"
"#endif \n"
"#line 0 \n";

const char* lovrShaderVertexSuffix = ""
"void main() { \n"
"  texCoord = (lovrMaterialTransform * vec3(lovrTexCoord, 1.)).xy; \n"
"  vertexColor = lovrVertexColor; \n"
"#if SINGLEPASS \n"
"  gl_ViewportIndex = gl_InstanceID % lovrViewportCount; \n"
"#endif \n"
"  gl_PointSize = lovrPointSize; \n"
"  gl_Position = position(lovrProjection, lovrTransform, vec4(lovrPosition, 1.0)); \n"
"}";

const char* lovrShaderFragmentPrefix = ""
<<<<<<< HEAD
#ifdef GLES_SHADERS
"#version 300 es \n"
"precision mediump float; \n"
#else
"#version 150 \n"
"in vec4 gl_FragCoord; \n"
#endif
=======
"#define PIXEL PIXEL \n"
"#define FRAGMENT FRAGMENT \n"
>>>>>>> 897a09c4
"in vec2 texCoord; \n"
"in vec4 vertexColor; \n"
"out vec4 lovrCanvas[gl_MaxDrawBuffers]; \n"
"uniform float lovrMetalness; \n"
"uniform float lovrRoughness; \n"
"uniform vec4 lovrColor; \n"
"uniform vec4 lovrDiffuseColor; \n"
"uniform vec4 lovrEmissiveColor; \n"
"uniform sampler2D lovrDiffuseTexture; \n"
"uniform sampler2D lovrEmissiveTexture; \n"
"uniform sampler2D lovrMetalnessTexture; \n"
"uniform sampler2D lovrRoughnessTexture; \n"
"uniform sampler2D lovrOcclusionTexture; \n"
"uniform sampler2D lovrNormalTexture; \n"
"uniform samplerCube lovrEnvironmentTexture; \n"
"uniform int lovrViewportCount; \n"
"#if SINGLEPASS \n"
"#define lovrViewportIndex gl_ViewportIndex \n"
"#else \n"
"uniform int lovrViewportIndex; \n"
"#endif \n"
"#line 0 \n";

const char* lovrShaderFragmentSuffix = ""
"void main() { \n"
"#ifdef MULTICANVAS \n"
"  colors(lovrColor, lovrDiffuseTexture, texCoord); \n"
"#else \n"
"  lovrCanvas[0] = color(lovrColor, lovrDiffuseTexture, texCoord); \n"
"#endif \n"
"}";

const char* lovrShaderComputePrefix = ""
"#version 430 \n"
"#line 0 \n";

const char* lovrShaderComputeSuffix = ""
"void main() { \n"
"  compute(); \n"
"}";

const char* lovrDefaultVertexShader = ""
"vec4 position(mat4 projection, mat4 transform, vec4 vertex) { \n"
"  return projection * transform * vertex; \n"
"}";

const char* lovrDefaultFragmentShader = ""
"vec4 color(vec4 graphicsColor, sampler2D image, vec2 uv) { \n"
"  return graphicsColor * lovrDiffuseColor * vertexColor * texture(image, uv); \n"
"}";

const char* lovrCubeVertexShader = ""
"out vec3 texturePosition[2]; \n"
"vec4 position(mat4 projection, mat4 transform, vec4 vertex) { \n"
"  texturePosition[lovrViewportIndex] = inverse(mat3(transform)) * (inverse(projection) * vertex).xyz; \n"
"  return vertex; \n"
"}";

const char* lovrCubeFragmentShader = ""
"in vec3 texturePosition[2]; \n"
"vec4 color(vec4 graphicsColor, sampler2D image, vec2 uv) { \n"
"  return graphicsColor * texture(lovrEnvironmentTexture, texturePosition[lovrViewportIndex] * vec3(-1, 1, 1)); \n"
"}";

const char* lovrPanoFragmentShader = ""
"in vec3 texturePosition[2]; \n"
"#define PI 3.141592653589 \n"
"vec4 color(vec4 graphicsColor, sampler2D image, vec2 uv) { \n"
"  vec3 direction = texturePosition[lovrViewportIndex]; \n"
"  float theta = acos(-direction.y / length(direction)); \n"
"  float phi = atan(direction.x, -direction.z); \n"
"  uv = vec2(.5 + phi / (2. * PI), theta / PI); \n"
"  return graphicsColor * texture(lovrDiffuseTexture, uv); \n"
"}";

const char* lovrFontFragmentShader = ""
"float median(float r, float g, float b) { \n"
"  return max(min(r, g), min(max(r, g), b)); \n"
"} \n"
"vec4 color(vec4 graphicsColor, sampler2D image, vec2 uv) { \n"
"  vec3 col = texture(image, uv).rgb; \n"
"  float sdf = median(col.r, col.g, col.b); \n"
"  float w = fwidth(sdf); \n"
"  float alpha = smoothstep(.5 - w, .5 + w, sdf); \n"
"  return vec4(graphicsColor.rgb, graphicsColor.a * alpha); \n"
"}";

const char* lovrFillVertexShader = ""
"vec4 position(mat4 projection, mat4 transform, vec4 vertex) { \n"
"  return vertex; \n"
"}";

const char* lovrShaderScalarUniforms[] = {
  "lovrMetalness",
  "lovrRoughness"
};

const char* lovrShaderColorUniforms[] = {
  "lovrDiffuseColor",
  "lovrEmissiveColor"
};

const char* lovrShaderTextureUniforms[] = {
  "lovrDiffuseTexture",
  "lovrEmissiveTexture",
  "lovrMetalnessTexture",
  "lovrRoughnessTexture",
  "lovrOcclusionTexture",
  "lovrNormalTexture",
  "lovrEnvironmentTexture"
};<|MERGE_RESOLUTION|>--- conflicted
+++ resolved
@@ -1,41 +1,7 @@
 #include "resources/shaders.h"
 
-<<<<<<< HEAD
-#if defined(EMSCRIPTEN) || defined(LOVR_OVR_MOBILE)
-#define GLES_SHADERS
-#endif
-
-const char* lovrShaderScalarUniforms[] = {
-  "lovrMetalness",
-  "lovrRoughness"
-};
-
-const char* lovrShaderColorUniforms[] = {
-  "lovrDiffuseColor",
-  "lovrEmissiveColor"
-};
-
-const char* lovrShaderTextureUniforms[] = {
-  "lovrDiffuseTexture",
-  "lovrEmissiveTexture",
-  "lovrMetalnessTexture",
-  "lovrRoughnessTexture",
-  "lovrOcclusionTexture",
-  "lovrNormalTexture",
-  "lovrEnvironmentTexture"
-};
-
-const char* lovrShaderVertexPrefix = ""
-#ifdef GLES_SHADERS
-"#version 300 es \n"
-"precision mediump float; \n"
-#else
-"#version 150 \n"
-#endif
-=======
 const char* lovrShaderVertexPrefix = ""
 "#define VERTEX VERTEX \n"
->>>>>>> 897a09c4
 "#define MAX_BONES 48 \n"
 "#define lovrView lovrViews[lovrViewportIndex] \n"
 "#define lovrProjection lovrProjections[lovrViewportIndex] \n"
@@ -85,18 +51,8 @@
 "}";
 
 const char* lovrShaderFragmentPrefix = ""
-<<<<<<< HEAD
-#ifdef GLES_SHADERS
-"#version 300 es \n"
-"precision mediump float; \n"
-#else
-"#version 150 \n"
-"in vec4 gl_FragCoord; \n"
-#endif
-=======
 "#define PIXEL PIXEL \n"
 "#define FRAGMENT FRAGMENT \n"
->>>>>>> 897a09c4
 "in vec2 texCoord; \n"
 "in vec4 vertexColor; \n"
 "out vec4 lovrCanvas[gl_MaxDrawBuffers]; \n"
