#include "api.h"
#include "headset/headset.h"

const char* ControllerAxes[] = {
  [CONTROLLER_AXIS_TRIGGER] = "trigger",
  [CONTROLLER_AXIS_GRIP] = "grip",
  [CONTROLLER_AXIS_TOUCHPAD_X] = "touchx",
  [CONTROLLER_AXIS_TOUCHPAD_Y] = "touchy",
  NULL
};

const char* ControllerButtons[] = {
  [CONTROLLER_BUTTON_SYSTEM] = "system",
  [CONTROLLER_BUTTON_MENU] = "menu",
  [CONTROLLER_BUTTON_TRIGGER] = "trigger",
  [CONTROLLER_BUTTON_GRIP] = "grip",
  [CONTROLLER_BUTTON_TOUCHPAD] = "touchpad",
  [CONTROLLER_BUTTON_A] = "a",
  [CONTROLLER_BUTTON_B] = "b",
  [CONTROLLER_BUTTON_X] = "x",
  [CONTROLLER_BUTTON_Y] = "y",
  NULL
};

const char* ControllerHands[] = {
  [HAND_UNKNOWN] = "unknown",
  [HAND_LEFT] = "left",
  [HAND_RIGHT] = "right",
  NULL
};

const char* HeadsetDrivers[] = {
  [DRIVER_FAKE] = "fake",
  [DRIVER_OCULUS] = "oculus",
  [DRIVER_OPENVR] = "openvr",
  [DRIVER_WEBVR] = "webvr",
  NULL
};

const char* HeadsetEyes[] = {
  [EYE_LEFT] = "left",
  [EYE_RIGHT] = "right",
  NULL
};

const char* HeadsetOrigins[] = {
  [ORIGIN_HEAD] = "head",
  [ORIGIN_FLOOR] = "floor",
  NULL
};

const char* HeadsetTypes[] = {
  [HEADSET_UNKNOWN] = "unknown",
  [HEADSET_VIVE] = "vive",
  [HEADSET_RIFT] = "rift",
  [HEADSET_WINDOWS_MR] = "windowsmr",
  NULL
};

typedef struct {
  lua_State* L;
  int ref;
} HeadsetRenderData;

static HeadsetRenderData headsetRenderData;

static void renderHelper(void* userdata) {
  HeadsetRenderData* renderData = userdata;
  lua_State* L = renderData->L;
#ifdef EMSCRIPTEN
  lua_rawgeti(L, LUA_REGISTRYINDEX, renderData->ref);
#else
  lua_pushvalue(L, -1);
#endif
  lua_call(L, 0, 0);
}

<<<<<<< HEAD
int l_lovrHeadsetInit(lua_State* L) {
  lua_newtable(L);
  luaL_register(L, NULL, lovrHeadset);
  luax_registertype(L, "Controller", lovrController);

  map_init(&ControllerAxes);
  map_set(&ControllerAxes, "trigger", CONTROLLER_AXIS_TRIGGER);
  map_set(&ControllerAxes, "grip", CONTROLLER_AXIS_GRIP);
  map_set(&ControllerAxes, "touchx", CONTROLLER_AXIS_TOUCHPAD_X);
  map_set(&ControllerAxes, "touchy", CONTROLLER_AXIS_TOUCHPAD_Y);

  map_init(&ControllerButtons);
  map_set(&ControllerButtons, "unknown", CONTROLLER_BUTTON_UNKNOWN);
  map_set(&ControllerButtons, "system", CONTROLLER_BUTTON_SYSTEM);
  map_set(&ControllerButtons, "menu", CONTROLLER_BUTTON_MENU);
  map_set(&ControllerButtons, "trigger", CONTROLLER_BUTTON_TRIGGER);
  map_set(&ControllerButtons, "grip", CONTROLLER_BUTTON_GRIP);
  map_set(&ControllerButtons, "touchpad", CONTROLLER_BUTTON_TOUCHPAD);
  map_set(&ControllerButtons, "a", CONTROLLER_BUTTON_A);
  map_set(&ControllerButtons, "b", CONTROLLER_BUTTON_B);
  map_set(&ControllerButtons, "x", CONTROLLER_BUTTON_X);
  map_set(&ControllerButtons, "y", CONTROLLER_BUTTON_Y);

  map_init(&ControllerHands);
  map_set(&ControllerHands, "unknown", HAND_UNKNOWN);
  map_set(&ControllerHands, "left", HAND_LEFT);
  map_set(&ControllerHands, "right", HAND_RIGHT);

  map_init(&HeadsetEyes);
  map_set(&HeadsetEyes, "left", EYE_LEFT);
  map_set(&HeadsetEyes, "right", EYE_RIGHT);

  map_init(&HeadsetOrigins);
  map_set(&HeadsetOrigins, "head", ORIGIN_HEAD);
  map_set(&HeadsetOrigins, "floor", ORIGIN_FLOOR);

  map_init(&HeadsetTypes);
  map_set(&HeadsetTypes, "unknown", HEADSET_UNKNOWN);
  map_set(&HeadsetTypes, "vive", HEADSET_VIVE);
  map_set(&HeadsetTypes, "oculusmobile", HEADSET_OCULUS_MOBILE);
  map_set(&HeadsetTypes, "rift", HEADSET_RIFT);
  map_set(&HeadsetTypes, "windowsmr", HEADSET_WINDOWS_MR);

  map_init(&HeadsetDrivers);
  map_set(&HeadsetDrivers, "fake", DRIVER_FAKE);
  map_set(&HeadsetDrivers, "openvr", DRIVER_OPENVR);
  map_set(&HeadsetDrivers, "oculusvr", DRIVER_OVR);
  map_set(&HeadsetDrivers, "oculusvrmobile", DRIVER_OVR_MOBILE);
  map_set(&HeadsetDrivers, "webvr", DRIVER_WEBVR);

  luax_pushconf(L);
  lua_getfield(L, -1, "headset");

  vec_t(HeadsetDriver) drivers;
  vec_init(&drivers);

  bool mirror = false;

  if (lua_istable(L, -1)) {

    // Drivers
    lua_getfield(L, -1, "drivers");
    int n = lua_objlen(L, -1);
    for (int i = 0; i < n; i++) {
      lua_rawgeti(L, -1, i + 1);
      vec_push(&drivers, *(HeadsetDriver*) luax_checkenum(L, -1, &HeadsetDrivers, "headset driver"));
      lua_pop(L, 1);
    }
    lua_pop(L, 1);

    // Mirror
    lua_getfield(L, -1, "mirror");
    mirror = lua_toboolean(L, -1);
    lua_pop(L, 1);
  }

  lovrHeadsetInit(drivers.data, drivers.length);
  lovrHeadsetSetMirrored(mirror);

  vec_deinit(&drivers);
  lua_pop(L, 2);

  headsetRenderData.ref = LUA_NOREF;

  return 1;
}

int l_lovrHeadsetIsPresent(lua_State* L) {
  lua_pushboolean(L, lovrHeadsetIsPresent());
=======
static int l_lovrHeadsetGetDriver(lua_State* L) {
  lua_pushstring(L, HeadsetDrivers[lovrHeadsetDriver->driverType]);
>>>>>>> 897a09c4
  return 1;
}

static int l_lovrHeadsetGetType(lua_State* L) {
  lua_pushstring(L, HeadsetTypes[lovrHeadsetDriver->getType()]);
  return 1;
}

static int l_lovrHeadsetGetOriginType(lua_State* L) {
  lua_pushstring(L, HeadsetOrigins[lovrHeadsetDriver->getOriginType()]);
  return 1;
}

static int l_lovrHeadsetIsMounted(lua_State* L) {
  lua_pushboolean(L, lovrHeadsetDriver->isMounted());
  return 1;
}

static int l_lovrHeadsetIsMirrored(lua_State* L) {
  bool mirrored;
  HeadsetEye eye;
  lovrHeadsetDriver->isMirrored(&mirrored, &eye);
  if (mirrored && eye != EYE_BOTH) {
    lua_pushstring(L, HeadsetEyes[eye]);
  } else {
    lua_pushboolean(L, mirrored);
  }
  return 1;
}

static int l_lovrHeadsetSetMirrored(lua_State* L) {
  bool mirror = lua_toboolean(L, 1);
  HeadsetEye eye = lua_type(L, 2) == LUA_TSTRING ? luaL_checkoption(L, 2, NULL, HeadsetEyes) : EYE_BOTH;
  lovrHeadsetDriver->setMirrored(mirror, eye);
  return 0;
}

static int l_lovrHeadsetGetDisplayWidth(lua_State* L) {
  uint32_t width, height;
  lovrHeadsetDriver->getDisplayDimensions(&width, &height);
  lua_pushinteger(L, width);
  return 1;
}

static int l_lovrHeadsetGetDisplayHeight(lua_State* L) {
  uint32_t width, height;
  lovrHeadsetDriver->getDisplayDimensions(&width, &height);
  lua_pushinteger(L, height);
  return 1;
}

static int l_lovrHeadsetGetDisplayDimensions(lua_State* L) {
  uint32_t width, height;
  lovrHeadsetDriver->getDisplayDimensions(&width, &height);
  lua_pushinteger(L, width);
  lua_pushinteger(L, height);
  return 2;
}

static int l_lovrHeadsetGetClipDistance(lua_State* L) {
  float clipNear, clipFar;
  lovrHeadsetDriver->getClipDistance(&clipNear, &clipFar);
  lua_pushnumber(L, clipNear);
  lua_pushnumber(L, clipFar);
  return 2;
}

static int l_lovrHeadsetSetClipDistance(lua_State* L) {
  float clipNear = luaL_checknumber(L, 1);
  float clipFar = luaL_checknumber(L, 2);
  lovrHeadsetDriver->setClipDistance(clipNear, clipFar);
  return 0;
}

static int l_lovrHeadsetGetBoundsWidth(lua_State* L) {
  float width, depth;
  lovrHeadsetDriver->getBoundsDimensions(&width, &depth);
  lua_pushnumber(L, width);
  return 1;
}

static int l_lovrHeadsetGetBoundsDepth(lua_State* L) {
  float width, depth;
  lovrHeadsetDriver->getBoundsDimensions(&width, &depth);
  lua_pushnumber(L, depth);
  return 1;
}

static int l_lovrHeadsetGetBoundsDimensions(lua_State* L) {
  float width, depth;
  lovrHeadsetDriver->getBoundsDimensions(&width, &depth);
  lua_pushnumber(L, width);
  lua_pushnumber(L, depth);
  return 2;
}

static int l_lovrHeadsetGetBoundsGeometry(lua_State* L) {
  int count;
  const float* points = lovrHeadsetDriver->getBoundsGeometry(&count);

  if (!points) {
    lua_pushnil(L);
    return 1;
  }

  if (lua_type(L, 1) == LUA_TTABLE) {
    lua_settop(L, 1);
  } else {
    lua_settop(L, 0);
    lua_createtable(L, count, 0);
  }

  for (int i = 0; i < count; i++) {
    lua_pushnumber(L, points[i]);
    lua_rawseti(L, 1, i + 1);
  }

  return 1;
}

static void luax_getPose(lua_State* L, float* x, float* y, float* z, float* angle, float* ax, float* ay, float* az) {
  if (lua_type(L, 1) == LUA_TSTRING) {
    HeadsetEye eye = luaL_checkoption(L, 1, NULL, HeadsetEyes);
    lovrHeadsetDriver->getEyePose(eye, x, y, z, angle, ax, ay, az);
  } else {
    lovrHeadsetDriver->getPose(x, y, z, angle, ax, ay, az);
  }
}

static int l_lovrHeadsetGetPose(lua_State* L) {
  float x, y, z, angle, ax, ay, az;
  luax_getPose(L, &x, &y, &z, &angle, &ax, &ay, &az);
  lua_pushnumber(L, x);
  lua_pushnumber(L, y);
  lua_pushnumber(L, z);
  lua_pushnumber(L, angle);
  lua_pushnumber(L, ax);
  lua_pushnumber(L, ay);
  lua_pushnumber(L, az);
  return 7;
}

static int l_lovrHeadsetGetPosition(lua_State* L) {
  float x, y, z, angle, ax, ay, az;
  luax_getPose(L, &x, &y, &z, &angle, &ax, &ay, &az);
  lua_pushnumber(L, x);
  lua_pushnumber(L, y);
  lua_pushnumber(L, z);
  return 3;
}

static int l_lovrHeadsetGetOrientation(lua_State* L) {
  float x, y, z, angle, ax, ay, az;
  luax_getPose(L, &x, &y, &z, &angle, &ax, &ay, &az);
  lua_pushnumber(L, angle);
  lua_pushnumber(L, ax);
  lua_pushnumber(L, ay);
  lua_pushnumber(L, az);
  return 4;
}

static int l_lovrHeadsetGetVelocity(lua_State* L) {
  float x, y, z;
  lovrHeadsetDriver->getVelocity(&x, &y, &z);
  lua_pushnumber(L, x);
  lua_pushnumber(L, y);
  lua_pushnumber(L, z);
  return 3;
}

static int l_lovrHeadsetGetAngularVelocity(lua_State* L) {
  float x, y, z;
  lovrHeadsetDriver->getAngularVelocity(&x, &y, &z);
  lua_pushnumber(L, x);
  lua_pushnumber(L, y);
  lua_pushnumber(L, z);
  return 3;
}

static int l_lovrHeadsetGetControllers(lua_State* L) {
  uint8_t count;
  Controller** controllers = lovrHeadsetDriver->getControllers(&count);
  lua_createtable(L, count, 0);
  for (uint8_t i = 0; i < count; i++) {
    luax_pushobject(L, controllers[i]);
    lua_rawseti(L, -2, i + 1);
  }
  return 1;
}

static int l_lovrHeadsetGetControllerCount(lua_State* L) {
  uint8_t count;
  lovrHeadsetDriver->getControllers(&count);
  lua_pushnumber(L, count);
  return 1;
}

static int l_lovrHeadsetRenderTo(lua_State* L) {
  lua_settop(L, 1);
  luaL_checktype(L, 1, LUA_TFUNCTION);

#ifdef EMSCRIPTEN
  if (headsetRenderData.ref != LUA_NOREF) {
    luaL_unref(L, LUA_REGISTRYINDEX, headsetRenderData.ref);
  }

  headsetRenderData.ref = luaL_ref(L, LUA_REGISTRYINDEX);
#endif
  headsetRenderData.L = L;
  lovrHeadsetDriver->renderTo(renderHelper, &headsetRenderData);
  return 0;
}

static int l_lovrHeadsetUpdate(lua_State* L) {
  if (lovrHeadsetDriver->update) {
    lovrHeadsetDriver->update(luaL_checknumber(L, 1));
  }

  return 0;
}

static const luaL_Reg lovrHeadset[] = {
  { "getDriver", l_lovrHeadsetGetDriver },
  { "getType", l_lovrHeadsetGetType },
  { "getOriginType", l_lovrHeadsetGetOriginType },
  { "isMounted", l_lovrHeadsetIsMounted },
  { "isMirrored", l_lovrHeadsetIsMirrored },
  { "setMirrored", l_lovrHeadsetSetMirrored },
  { "getDisplayWidth", l_lovrHeadsetGetDisplayWidth },
  { "getDisplayHeight", l_lovrHeadsetGetDisplayHeight },
  { "getDisplayDimensions", l_lovrHeadsetGetDisplayDimensions },
  { "getClipDistance", l_lovrHeadsetGetClipDistance },
  { "setClipDistance", l_lovrHeadsetSetClipDistance },
  { "getBoundsWidth", l_lovrHeadsetGetBoundsWidth },
  { "getBoundsDepth", l_lovrHeadsetGetBoundsDepth },
  { "getBoundsDimensions", l_lovrHeadsetGetBoundsDimensions },
  { "getBoundsGeometry", l_lovrHeadsetGetBoundsGeometry },
  { "getPose", l_lovrHeadsetGetPose },
  { "getPosition", l_lovrHeadsetGetPosition },
  { "getOrientation", l_lovrHeadsetGetOrientation },
  { "getVelocity", l_lovrHeadsetGetVelocity },
  { "getAngularVelocity", l_lovrHeadsetGetAngularVelocity },
  { "getControllers", l_lovrHeadsetGetControllers },
  { "getControllerCount", l_lovrHeadsetGetControllerCount },
  { "renderTo", l_lovrHeadsetRenderTo },
  { "update", l_lovrHeadsetUpdate },
  { NULL, NULL }
};

int luaopen_lovr_headset(lua_State* L) {
  lua_newtable(L);
  luaL_register(L, NULL, lovrHeadset);
  luax_atexit(L, lovrHeadsetDestroy);
  luax_registertype(L, "Controller", lovrController);

  luax_pushconf(L);
  lua_getfield(L, -1, "headset");

  vec_t(HeadsetDriver) drivers;
  vec_init(&drivers);
  bool mirror = false;
  HeadsetEye mirrorEye = EYE_BOTH;
  float offset = 1.7;
  int msaa = 4;

  if (lua_istable(L, -1)) {

    // Drivers
    lua_getfield(L, -1, "drivers");
    int n = lua_objlen(L, -1);
    for (int i = 0; i < n; i++) {
      lua_rawgeti(L, -1, i + 1);
      vec_push(&drivers, luaL_checkoption(L, -1, NULL, HeadsetDrivers));
      lua_pop(L, 1);
    }
    lua_pop(L, 1);

    // Mirror
    lua_getfield(L, -1, "mirror");
    mirror = lua_toboolean(L, -1);
    mirrorEye = lua_type(L, -1) == LUA_TSTRING ? luaL_checkoption(L, -1, NULL, HeadsetEyes) : EYE_BOTH;
    lua_pop(L, 1);

    // Offset
    lua_getfield(L, -1, "offset");
    offset = luaL_optnumber(L, -1, 1.7);
    lua_pop(L, 1);

    // MSAA
    lua_getfield(L, -1, "msaa");
    msaa = luaL_optnumber(L, -1, 4);
    lua_pop(L, 1);
  }

  lovrHeadsetInit(drivers.data, drivers.length, offset, msaa);
  lovrHeadsetDriver->setMirrored(mirror, mirrorEye);

  vec_deinit(&drivers);
  lua_pop(L, 2);

  headsetRenderData.ref = LUA_NOREF;

  return 1;
}<|MERGE_RESOLUTION|>--- conflicted
+++ resolved
@@ -75,100 +75,8 @@
   lua_call(L, 0, 0);
 }
 
-<<<<<<< HEAD
-int l_lovrHeadsetInit(lua_State* L) {
-  lua_newtable(L);
-  luaL_register(L, NULL, lovrHeadset);
-  luax_registertype(L, "Controller", lovrController);
-
-  map_init(&ControllerAxes);
-  map_set(&ControllerAxes, "trigger", CONTROLLER_AXIS_TRIGGER);
-  map_set(&ControllerAxes, "grip", CONTROLLER_AXIS_GRIP);
-  map_set(&ControllerAxes, "touchx", CONTROLLER_AXIS_TOUCHPAD_X);
-  map_set(&ControllerAxes, "touchy", CONTROLLER_AXIS_TOUCHPAD_Y);
-
-  map_init(&ControllerButtons);
-  map_set(&ControllerButtons, "unknown", CONTROLLER_BUTTON_UNKNOWN);
-  map_set(&ControllerButtons, "system", CONTROLLER_BUTTON_SYSTEM);
-  map_set(&ControllerButtons, "menu", CONTROLLER_BUTTON_MENU);
-  map_set(&ControllerButtons, "trigger", CONTROLLER_BUTTON_TRIGGER);
-  map_set(&ControllerButtons, "grip", CONTROLLER_BUTTON_GRIP);
-  map_set(&ControllerButtons, "touchpad", CONTROLLER_BUTTON_TOUCHPAD);
-  map_set(&ControllerButtons, "a", CONTROLLER_BUTTON_A);
-  map_set(&ControllerButtons, "b", CONTROLLER_BUTTON_B);
-  map_set(&ControllerButtons, "x", CONTROLLER_BUTTON_X);
-  map_set(&ControllerButtons, "y", CONTROLLER_BUTTON_Y);
-
-  map_init(&ControllerHands);
-  map_set(&ControllerHands, "unknown", HAND_UNKNOWN);
-  map_set(&ControllerHands, "left", HAND_LEFT);
-  map_set(&ControllerHands, "right", HAND_RIGHT);
-
-  map_init(&HeadsetEyes);
-  map_set(&HeadsetEyes, "left", EYE_LEFT);
-  map_set(&HeadsetEyes, "right", EYE_RIGHT);
-
-  map_init(&HeadsetOrigins);
-  map_set(&HeadsetOrigins, "head", ORIGIN_HEAD);
-  map_set(&HeadsetOrigins, "floor", ORIGIN_FLOOR);
-
-  map_init(&HeadsetTypes);
-  map_set(&HeadsetTypes, "unknown", HEADSET_UNKNOWN);
-  map_set(&HeadsetTypes, "vive", HEADSET_VIVE);
-  map_set(&HeadsetTypes, "oculusmobile", HEADSET_OCULUS_MOBILE);
-  map_set(&HeadsetTypes, "rift", HEADSET_RIFT);
-  map_set(&HeadsetTypes, "windowsmr", HEADSET_WINDOWS_MR);
-
-  map_init(&HeadsetDrivers);
-  map_set(&HeadsetDrivers, "fake", DRIVER_FAKE);
-  map_set(&HeadsetDrivers, "openvr", DRIVER_OPENVR);
-  map_set(&HeadsetDrivers, "oculusvr", DRIVER_OVR);
-  map_set(&HeadsetDrivers, "oculusvrmobile", DRIVER_OVR_MOBILE);
-  map_set(&HeadsetDrivers, "webvr", DRIVER_WEBVR);
-
-  luax_pushconf(L);
-  lua_getfield(L, -1, "headset");
-
-  vec_t(HeadsetDriver) drivers;
-  vec_init(&drivers);
-
-  bool mirror = false;
-
-  if (lua_istable(L, -1)) {
-
-    // Drivers
-    lua_getfield(L, -1, "drivers");
-    int n = lua_objlen(L, -1);
-    for (int i = 0; i < n; i++) {
-      lua_rawgeti(L, -1, i + 1);
-      vec_push(&drivers, *(HeadsetDriver*) luax_checkenum(L, -1, &HeadsetDrivers, "headset driver"));
-      lua_pop(L, 1);
-    }
-    lua_pop(L, 1);
-
-    // Mirror
-    lua_getfield(L, -1, "mirror");
-    mirror = lua_toboolean(L, -1);
-    lua_pop(L, 1);
-  }
-
-  lovrHeadsetInit(drivers.data, drivers.length);
-  lovrHeadsetSetMirrored(mirror);
-
-  vec_deinit(&drivers);
-  lua_pop(L, 2);
-
-  headsetRenderData.ref = LUA_NOREF;
-
-  return 1;
-}
-
-int l_lovrHeadsetIsPresent(lua_State* L) {
-  lua_pushboolean(L, lovrHeadsetIsPresent());
-=======
 static int l_lovrHeadsetGetDriver(lua_State* L) {
   lua_pushstring(L, HeadsetDrivers[lovrHeadsetDriver->driverType]);
->>>>>>> 897a09c4
   return 1;
 }
 
