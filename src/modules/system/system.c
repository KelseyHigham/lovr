#include "system/system.h"
#include "event/event.h"
#include "core/os.h"
#include "util.h"
#include <string.h>

static struct {
  bool initialized;
<<<<<<< HEAD
  int windowWidth;
  int windowHeight;
} state;

static void onKey(os_button_action action, os_key key, uint32_t scancode, bool repeat) {
=======
  bool pressedKeys[KEY_COUNT];
} state;

static void onKeyboardEvent(os_button_action action, os_key key, uint32_t scancode, bool repeat) {
  state.pressedKeys[key] = (action == BUTTON_PRESSED);
>>>>>>> d81d906f
  lovrEventPush((Event) {
    .type = action == BUTTON_PRESSED ? EVENT_KEYPRESSED : EVENT_KEYRELEASED,
    .data.key.code = key,
    .data.key.scancode = scancode,
    .data.key.repeat = repeat
  });
}

static void onText(uint32_t codepoint) {
  Event event;
  event.type = EVENT_TEXTINPUT;
  event.data.text.codepoint = codepoint;
  memset(&event.data.text.utf8, 0, sizeof(event.data.text.utf8));
  utf8_encode(codepoint, event.data.text.utf8);
  lovrEventPush(event);
}

static void onPermission(os_permission permission, bool granted) {
  lovrEventPush((Event) {
    .type = EVENT_PERMISSION,
    .data.permission.permission = permission,
    .data.permission.granted = granted
  });
}

<<<<<<< HEAD
static void onQuit(void) {
  lovrEventPush((Event) {
    .type = EVENT_QUIT,
    .data.quit.exitCode = 0
  });
}

static void onResize(int width, int height) {
  state.windowWidth = width;
  state.windowHeight = height;
}

=======
>>>>>>> d81d906f
bool lovrSystemInit() {
  if (state.initialized) return false;
  os_on_key(onKey);
  os_on_text(onText);
  os_on_permission(onPermission);
  state.initialized = true;
  return true;
}

void lovrSystemDestroy() {
  if (!state.initialized) return;
  os_on_key(NULL);
  os_on_text(NULL);
  os_on_permission(NULL);
  memset(&state, 0, sizeof(state));
}

const char* lovrSystemGetOS() {
  return os_get_name();
}

uint32_t lovrSystemGetCoreCount() {
  return os_get_core_count();
}

bool lovrSystemIsKeyDown(int keycode) {
  return state.pressedKeys[keycode];
}

void lovrSystemRequestPermission(Permission permission) {
  os_request_permission((os_permission) permission);
}

void lovrSystemOpenWindow(os_window_config* window) {
  lovrAssert(os_window_open(window), "Could not open window");
  os_on_resize(onResize);
  os_on_quit(onQuit);
  os_window_get_fbsize(&state.windowWidth, &state.windowHeight);
}

bool lovrSystemIsWindowOpen() {
  return os_window_is_open();
}

uint32_t lovrSystemGetWindowWidth() {
  return state.windowWidth;
}

uint32_t lovrSystemGetWindowHeight() {
  return state.windowHeight;
}

float lovrSystemGetWindowDensity() {
  int width, height, fbwidth, fbheight;
  os_window_get_size(&width, &height);
  os_window_get_fbsize(&fbwidth, &fbheight);
  return (width == 0 || fbwidth == 0) ? 0.f : (float) fbwidth / width;
}<|MERGE_RESOLUTION|>--- conflicted
+++ resolved
@@ -6,19 +6,13 @@
 
 static struct {
   bool initialized;
-<<<<<<< HEAD
   int windowWidth;
   int windowHeight;
+  bool pressedKeys[KEY_COUNT];
 } state;
 
 static void onKey(os_button_action action, os_key key, uint32_t scancode, bool repeat) {
-=======
-  bool pressedKeys[KEY_COUNT];
-} state;
-
-static void onKeyboardEvent(os_button_action action, os_key key, uint32_t scancode, bool repeat) {
   state.pressedKeys[key] = (action == BUTTON_PRESSED);
->>>>>>> d81d906f
   lovrEventPush((Event) {
     .type = action == BUTTON_PRESSED ? EVENT_KEYPRESSED : EVENT_KEYRELEASED,
     .data.key.code = key,
@@ -44,7 +38,6 @@
   });
 }
 
-<<<<<<< HEAD
 static void onQuit(void) {
   lovrEventPush((Event) {
     .type = EVENT_QUIT,
@@ -57,8 +50,6 @@
   state.windowHeight = height;
 }
 
-=======
->>>>>>> d81d906f
 bool lovrSystemInit() {
   if (state.initialized) return false;
   os_on_key(onKey);
